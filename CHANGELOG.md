--- conflicted
+++ resolved
@@ -1,11 +1,6 @@
 # Changelog
 MLEM uses [semantic versioning](https://semver.org/).
 
-<<<<<<< HEAD
-This changelog also contains information on versions that have yet to be released. The changelog for unreleased versions might be edited over time as new features get added, changed or removed. You can get prerelease builds of unreleased versions on [BaGet](https://nuget.ellpeck.de). To see the newest released version's code, check out the [release branch](https://github.com/Ellpeck/MLEM/tree/release).
-
-=======
->>>>>>> 19893855
 Jump to version:
 - [5.1.0 (Unreleased)](#510-unreleased)
 - [5.0.0](#500)
